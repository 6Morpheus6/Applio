--- conflicted
+++ resolved
@@ -299,11 +299,7 @@
         "sr = int(sample_rate.rstrip(\"k\")) * 1000\n",
         "cpu_cores = 2 # @param {type:\"slider\", min:1, max:2, step:1}\n",
         "\n",
-<<<<<<< HEAD
-        "!python core.py extract --model_name \"{model_name}\" --rvc_version \"{rvc_version}\" --f0_method \"{f0_method}\" --pitch_guidance \"{pitch_guidance}\" --hop_length \"{hop_length}\" --sample_rate \"{sr}\" --cpu_cores \"{cpu_cores}\""
-=======
         "!python core.py extract --model_name \"{model_name}\" --rvc_version \"{rvc_version}\" --f0_method \"{f0_method}\" --pitch_guidance \"{pitch_guidance}\" --hop_length \"{hop_length}\" --sample_rate \"{sr}\" --cpu_cores \"{cpu_cores}\" --gpu \"0\""
->>>>>>> 1622a279
       ]
     },
     {
